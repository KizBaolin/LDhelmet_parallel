# Copyright (C) 2012  Andrew H. Chan
# 
# This program is free software: you can redistribute it and/or modify
# it under the terms of the GNU General Public License as published by
# the Free Software Foundation, either version 3 of the License, or
# (at your option) any later version.
# 
# This program is distributed in the hope that it will be useful,
# but WITHOUT ANY WARRANTY; without even the implied warranty of
# MERCHANTABILITY or FITNESS FOR A PARTICULAR PURPOSE.  See the
# GNU General Public License for more details.
# 
# <http://www.gnu.org/licenses/>
# 
# email: andrewhc@eecs.berkeley.edu

########
# Change INC_FLAG and LIB_FLAG to point to your installations of the Boost C++
# Libraries and the GNU Scientific Library, if you performed a manual
# installation of these packages.
#
# Otherwise blank INC_FLAG and LIB_FLAG variables should suffice.
#
# Uncomment and change these variables as necessary.
#

INC_FLAG =
LIB_FLAG =
#INC_FLAG = -I/home/gradstud/myBoost/include -I/home/gradstud/myGSL/include
#LIB_FLAG = -L/home/gradstud/myBoost/lib -L/home/gradstud/myGSL/lib

#
########

CC = g++
OPENMP = -fopenmp
CFLAGS = -std=c++11 -w -Wall -O3 -Isrc $(INC_FLAG)
LFLAGS = $(LIB_FLAG)

<<<<<<< HEAD
=======
#LIB = -lboost_thread-mt -lboost_program_options-mt -lboost_system-mt -lgsl -lgslcblas # mac version
>>>>>>> b7659592
LIB = -fopenmp -lboost_thread -lboost_program_options -lboost_system -lgsl -lgslcblas

all: build_dir ldhelmet

build_dir:
	mkdir -p build

# common

common: common_dir build/common/command_line_options.o build/common/conf.o build/common/mar.o build/common/snp_partitions.o build/common/mut_mat_prior.o build/common/seq_file_parse.o build/common/seq_process.o build/common/load_data.o build/common/conf_gen.o build/common/rho_finder.o build/common/lk_pade_table.o build/common/site_map_log_lk.o build/common/log_lk_computer.o build/common/ncr.o build/common/read_confs.o

common_dir:
	mkdir -p build/common

build/common/command_line_options.o: src/common/command_line_options.cc src/common/command_line_options.h
	$(CC) $(CFLAGS) -c -o build/common/command_line_options.o src/common/command_line_options.cc

build/common/conf.o: src/common/conf.cc src/common/conf.h
	$(CC) $(CFLAGS) -c -o build/common/conf.o src/common/conf.cc

build/common/mar.o: src/common/mar.cc src/common/mar.h src/common/conf.h
	$(CC) $(CFLAGS) -c -o build/common/mar.o src/common/mar.cc

build/common/snp_partitions.o: src/common/snp_partitions.cc src/common/snp_partitions.h
	$(CC) $(CFLAGS) -c -o build/common/snp_partitions.o src/common/snp_partitions.cc

build/common/mut_mat_prior.o: src/common/mut_mat_prior.cc src/common/mut_mat_prior.h
	$(CC) $(CFLAGS) -c -o build/common/mut_mat_prior.o src/common/mut_mat_prior.cc

build/common/seq_file_parse.o: src/common/seq_file_parse.cc src/common/seq_file_parse.h
	$(CC) $(CFLAGS) -c -o build/common/seq_file_parse.o src/common/seq_file_parse.cc

build/common/seq_process.o: src/common/seq_process.cc src/common/seq_process.h
	$(CC) $(CFLAGS) -c -o build/common/seq_process.o src/common/seq_process.cc

build/common/load_data.o: src/common/load_data.cc src/common/load_data.h src/common/mut_mat_prior.h src/common/seq_file_parse.h src/common/seq_process.h src/find_confs/find_confs.h
	$(CC) $(CFLAGS) -c -o build/common/load_data.o src/common/load_data.cc

build/common/conf_gen.o: src/common/conf_gen.cc src/common/conf_gen.h src/common/conf.h src/common/mar.h src/common/predicates.h
	$(CC) $(CFLAGS) -c -o build/common/conf_gen.o src/common/conf_gen.cc

build/common/rho_finder.o: src/common/rho_finder.cc src/common/rho_finder.h
	$(CC) $(CFLAGS) -c -o build/common/rho_finder.o src/common/rho_finder.cc

build/common/lk_pade_table.o: src/common/lk_pade_table.cc src/common/lk_pade_table.h src/common/version_number.h src/common/conf.h src/common/rho_finder.h src/find_confs/find_confs.h
	$(CC) $(CFLAGS) -c -o build/common/lk_pade_table.o src/common/lk_pade_table.cc

build/common/site_map_log_lk.o: src/common/site_map_log_lk.cc src/common/site_map_log_lk.h src/common/rho_finder.h src/common/lk_pade_table.h src/common/seq_process.h src/common/mut_mat_prior.h
	$(CC) $(CFLAGS) -c -o build/common/site_map_log_lk.o src/common/site_map_log_lk.cc

build/common/log_lk_computer.o: src/common/log_lk_computer.cc src/common/log_lk_computer.h src/common/change_point.h src/common/site_map_log_lk.h
	$(CC) $(CFLAGS) -c -o build/common/log_lk_computer.o src/common/log_lk_computer.cc

build/common/ncr.o: src/common/ncr.cc src/common/ncr.h
	$(CC) $(CFLAGS) -c -o build/common/ncr.o src/common/ncr.cc

build/common/read_confs.o: src/common/read_confs.cc src/common/read_confs.h src/common/conf.h
	$(CC) $(CFLAGS) -c -o build/common/read_confs.o src/common/read_confs.cc

# find_confs

find_confs: find_confs_dir build/find_confs/find_confs_component.o build/find_confs/find_confs_options.o build/find_confs/find_confs.o

find_confs_dir:
	mkdir -p build/find_confs

build/find_confs/find_confs_component.o: src/find_confs/find_confs_component.cc src/find_confs/find_confs_component.h
	$(CC) $(CFLAGS) -c -o build/find_confs/find_confs_component.o src/find_confs/find_confs_component.cc

build/find_confs/find_confs_options.o: src/find_confs/find_confs_options.cc src/find_confs/find_confs_options.h
	$(CC) $(CFLAGS) -c -o build/find_confs/find_confs_options.o src/find_confs/find_confs_options.cc

build/find_confs/find_confs.o: src/find_confs/find_confs.cc src/find_confs/find_confs.h
	$(CC) $(CFLAGS) -c -o build/find_confs/find_confs.o src/find_confs/find_confs.cc

# max_lk

max_lk: max_lk_dir build/max_lk/max_lk_component.o build/max_lk/max_lk_options.o

max_lk_dir:
	mkdir -p build/max_lk

build/max_lk/max_lk_component.o: src/max_lk/max_lk_component.cc src/max_lk/max_lk_component.h src/common/lk_pade_table.h src/common/load_data.h src/common/log_lk_computer.h src/common/mut_mat_prior.h src/common/site_map_log_lk.h src/common/version_number.h src/max_lk/max_lk_options.h
	$(CC) $(CFLAGS) -c -o build/max_lk/max_lk_component.o src/max_lk/max_lk_component.cc

build/max_lk/max_lk_options.o: src/max_lk/max_lk_options.cc src/max_lk/max_lk_options.h src/common/command_line_options.h
	$(CC) $(CFLAGS) -c -o build/max_lk/max_lk_options.o src/max_lk/max_lk_options.cc

# post_to_text

post_to_text: post_to_text_dir build/post_to_text/post_to_text_component.o build/post_to_text/post_to_text.o build/post_to_text/post_to_text_options.o

post_to_text_dir:
	mkdir -p build/post_to_text

build/post_to_text/post_to_text_component.o: src/post_to_text/post_to_text_component.cc src/post_to_text/post_to_text_component.h src/common/version_number.h src/post_to_text/post_to_text.h src/post_to_text/post_to_text_options.h
	$(CC) $(CFLAGS) -c -o build/post_to_text/post_to_text_component.o src/post_to_text/post_to_text_component.cc

build/post_to_text/post_to_text.o: src/post_to_text/post_to_text.cc src/post_to_text/post_to_text.h src/common/conf.h src/common/version_number.h
	$(CC) $(CFLAGS) -c -o build/post_to_text/post_to_text.o src/post_to_text/post_to_text.cc

build/post_to_text/post_to_text_options.o: src/post_to_text/post_to_text_options.cc src/post_to_text/post_to_text_options.h src/common/command_line_options.h
	$(CC) $(CFLAGS) -c -o build/post_to_text/post_to_text_options.o src/post_to_text/post_to_text_options.cc

# table_gen

table_gen: table_gen_dir build/table_gen/table_gen_options.o build/table_gen/linear_solve.o build/table_gen/solve_degree.o build/table_gen/solve_scc.o build/table_gen/table_gen_component.o build/table_gen/output_writer.o build/table_gen/table_management.o build/table_gen/single_locus.o

table_gen_dir:
	mkdir -p build/table_gen

build/table_gen/table_gen_options.o: src/table_gen/table_gen_options.cc src/table_gen/table_gen_options.h src/common/command_line_options.h
	$(CC) $(CFLAGS) -c -o build/table_gen/table_gen_options.o src/table_gen/table_gen_options.cc

build/table_gen/linear_solve.o: src/table_gen/linear_solve.cc src/table_gen/linear_solve.h
	$(CC) $(CFLAGS) -c -o build/table_gen/linear_solve.o src/table_gen/linear_solve.cc

build/table_gen/solve_scc.o: src/table_gen/solve_scc.cc src/table_gen/solve_scc.h src/table_gen/linear_solve.h src/common/vector_definitions.h src/common/conf.h src/common/ncr.h src/table_gen/table_management.h
	$(CC) $(CFLAGS) -c -o build/table_gen/solve_scc.o src/table_gen/solve_scc.cc

build/table_gen/solve_degree.o: src/table_gen/solve_degree.cc src/table_gen/solve_degree.h src/common/conf.h src/common/mar.h src/common/predicates.h src/common/vector_definitions.h src/table_gen/single_locus.h src/table_gen/table_management.h
	$(CC) $(CFLAGS) -c -o build/table_gen/solve_degree.o src/table_gen/solve_degree.cc

build/table_gen/table_gen_component.o: src/table_gen/table_gen_component.cc src/table_gen/table_gen_component.h src/table_gen/degree_task.h src/table_gen/solve_degree.h src/table_gen/solve_degree-inl.h src/table_gen/table_gen_options.h src/common/conf_gen.h src/common/vector_definitions.h src/table_gen/output_writer.h src/common/predicates.h src/common/threading.h src/common/read_confs.h src/common/rho_finder.h src/common/version_number.h
	$(CC) $(CFLAGS) -c -o build/table_gen/table_gen_component.o src/table_gen/table_gen_component.cc

build/table_gen/output_writer.o: src/table_gen/output_writer.cc src/table_gen/output_writer.h src/common/vector_definitions.h src/common/conf.h src/table_gen/table_management.h
	$(CC) $(CFLAGS) -c -o build/table_gen/output_writer.o src/table_gen/output_writer.cc

build/table_gen/table_management.o: src/table_gen/table_management.cc src/table_gen/table_management.h src/common/vector_definitions.h src/common/conf.h
	$(CC) $(CFLAGS) -c -o build/table_gen/table_management.o src/table_gen/table_management.cc

build/table_gen/single_locus.o: src/table_gen/single_locus.cc src/table_gen/single_locus.h src/common/conf.h src/common/ncr.h
	$(CC) $(CFLAGS) -c -o build/table_gen/single_locus.o src/table_gen/single_locus.cc

# pade

pade: pade_dir build/pade/pade_options.o build/pade/pade_component.o build/pade/subtable.o build/pade/coeff.o build/pade/compute_g.o build/pade/one_locus.o

pade_dir:
	mkdir -p build/pade

build/pade/pade_options.o: src/pade/pade_options.cc src/pade/pade_options.h src/common/command_line_options.h
	$(CC) $(CFLAGS) -c -o build/pade/pade_options.o src/pade/pade_options.cc

build/pade/pade_component.o: src/pade/pade_component.cc src/pade/pade_component.h src/common/conf_gen.h src/common/read_confs.h src/common/threading.h src/common/version_number.h src/pade/coeff.h src/pade/compute_g.h src/pade/g_task.h src/pade/memory_manager.h src/pade/memory_manager-inl.h src/pade/pade_options.h src/pade/q_task.h src/pade/subtable.h
	$(CC) $(CFLAGS) -c -o build/pade/pade_component.o src/pade/pade_component.cc

build/pade/subtable.o: src/pade/subtable.cc src/pade/subtable.h src/pade/subtable-inl.h src/common/conf_gen.h src/common/vector_definitions.h
	$(CC) $(CFLAGS) -c -o build/pade/subtable.o src/pade/subtable.cc

build/pade/coeff.o: src/pade/coeff.cc src/pade/coeff.h src/pade/subtable.h src/common/ncr.h
	$(CC) $(CFLAGS) -c -o build/pade/coeff.o src/pade/coeff.cc

build/pade/compute_g.o: src/pade/compute_g.cc src/pade/compute_g.h src/pade/one_locus.h src/pade/subtable.h src/common/conf.h
	$(CC) $(CFLAGS) -c -o build/pade/compute_g.o src/pade/compute_g.cc

build/pade/one_locus.o: src/pade/one_locus.cc src/pade/one_locus.h src/pade/one_locus.h
	$(CC) $(CFLAGS) -c -o build/pade/one_locus.o src/pade/one_locus.cc

# rjmcmc

rjmcmc: rjmcmc_dir build/rjmcmc/rjmcmc_options.o build/rjmcmc/rjmcmc_component.o build/rjmcmc/handle_output.o build/rjmcmc/r_task.o build/rjmcmc/acceptance_log.o build/rjmcmc/post_rho_map.o build/rjmcmc/rjmcmc.o build/rjmcmc/proposals.o

rjmcmc_dir:
	mkdir -p build/rjmcmc

build/rjmcmc/rjmcmc_options.o: src/rjmcmc/rjmcmc_options.cc src/rjmcmc/rjmcmc_options.h src/common/command_line_options.h src/rjmcmc/rjmcmc_options.h src/rjmcmc/ran_num_gen.h
	$(CC) $(OPENMP) $(CFLAGS) -c -o build/rjmcmc/rjmcmc_options.o src/rjmcmc/rjmcmc_options.cc

build/rjmcmc/rjmcmc_component.o: src/rjmcmc/rjmcmc_component.cc src/rjmcmc/rjmcmc_component.h src/common/load_data.h src/common/seq_file_parse.h src/common/seq_process.h src/common/version_number.h src/rjmcmc/handle_output.h src/rjmcmc/r_task.h src/rjmcmc/ran_num_gen.h src/rjmcmc/rjmcmc.h src/rjmcmc/rjmcmc_options.h
	$(CC) $(OPENMP) $(CFLAGS) -c -o build/rjmcmc/rjmcmc_component.o src/rjmcmc/rjmcmc_component.cc

build/rjmcmc/handle_output.o: src/rjmcmc/handle_output.cc src/rjmcmc/handle_output.h src/common/snp_partitions.h src/common/mut_mat_prior.h src/rjmcmc/rjmcmc_options.h
	$(CC) $(OPENMP) $(CFLAGS) -c -o build/rjmcmc/handle_output.o src/rjmcmc/handle_output.cc

build/rjmcmc/r_task.o: src/rjmcmc/r_task.cc src/rjmcmc/r_task.h src/common/lk_pade_table.h src/common/mut_mat_prior.h src/rjmcmc/acceptance_log.h src/rjmcmc/handle_output.h src/rjmcmc/priors.h src/rjmcmc/proposals.h src/rjmcmc/ran_num_gen.h src/rjmcmc/rjmcmc.h 
	$(CC) $(OPENMP) $(CFLAGS) -c -o build/rjmcmc/r_task.o src/rjmcmc/r_task.cc

build/rjmcmc/acceptance_log.o: src/rjmcmc/acceptance_log.cc src/rjmcmc/acceptance_log.h
	$(CC) $(OPENMP) $(CFLAGS) -c -o build/rjmcmc/acceptance_log.o src/rjmcmc/acceptance_log.cc

build/rjmcmc/post_rho_map.o: src/rjmcmc/post_rho_map.cc src/rjmcmc/post_rho_map.h
	$(CC) $(OPENMP) $(CFLAGS) -c -o build/rjmcmc/post_rho_map.o src/rjmcmc/post_rho_map.cc

build/rjmcmc/rjmcmc.o: src/rjmcmc/rjmcmc.cc src/rjmcmc/rjmcmc.h src/common/binary_search.h src/common/load_data.h src/common/log_lk_computer.h src/common/seq_process.h src/rjmcmc/acceptance_log.h src/rjmcmc/post_rho_map.h src/rjmcmc/priors.h src/rjmcmc/proposals.h src/rjmcmc/ran_num_gen.h
	$(CC) $(OPENMP) $(CFLAGS) -c -o build/rjmcmc/rjmcmc.o src/rjmcmc/rjmcmc.cc

build/rjmcmc/proposals.o: src/rjmcmc/proposals.cc src/rjmcmc/proposals.h
	$(CC) $(OPENMP) $(CFLAGS) -c -o build/rjmcmc/proposals.o src/rjmcmc/proposals.cc

# ldhelmet

ldhelmet: build/ldhelmet.o common find_confs table_gen post_to_text max_lk pade rjmcmc
	$(CC) $(CFLAGS) $(LFLAGS) -o ldhelmet build/ldhelmet.o build/*/*.o $(LIB)

build/ldhelmet.o: src/ldhelmet.cc src/common/version_number.h src/find_confs/find_confs_component.h src/table_gen/table_gen_component.h src/post_to_text/post_to_text_component.h src/max_lk/max_lk_component.h src/pade/pade_component.h
	$(CC) $(CFLAGS) -c -o build/ldhelmet.o src/ldhelmet.cc

clean:
	rm -v ldhelmet build/*/*.o build/*.o; rmdir -v build/* build<|MERGE_RESOLUTION|>--- conflicted
+++ resolved
@@ -29,18 +29,13 @@
 #INC_FLAG = -I/home/gradstud/myBoost/include -I/home/gradstud/myGSL/include
 #LIB_FLAG = -L/home/gradstud/myBoost/lib -L/home/gradstud/myGSL/lib
 
-#
-########
 
 CC = g++
 OPENMP = -fopenmp
 CFLAGS = -std=c++11 -w -Wall -O3 -Isrc $(INC_FLAG)
 LFLAGS = $(LIB_FLAG)
 
-<<<<<<< HEAD
-=======
 #LIB = -lboost_thread-mt -lboost_program_options-mt -lboost_system-mt -lgsl -lgslcblas # mac version
->>>>>>> b7659592
 LIB = -fopenmp -lboost_thread -lboost_program_options -lboost_system -lgsl -lgslcblas
 
 all: build_dir ldhelmet
